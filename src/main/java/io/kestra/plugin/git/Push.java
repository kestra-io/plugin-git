package io.kestra.plugin.git;

import com.fasterxml.jackson.annotation.JsonInclude;
import io.kestra.core.exceptions.IllegalVariableEvaluationException;
import io.kestra.core.models.annotations.Example;
import io.kestra.core.models.annotations.Plugin;
import io.kestra.core.models.annotations.PluginProperty;
import io.kestra.core.models.flows.FlowWithSource;
import io.kestra.core.models.property.Property;
import io.kestra.core.models.tasks.InputFilesInterface;
import io.kestra.core.models.tasks.NamespaceFiles;
import io.kestra.core.models.tasks.NamespaceFilesInterface;
import io.kestra.core.models.tasks.RunnableTask;
import io.kestra.core.repositories.FlowRepositoryInterface;
import io.kestra.core.runners.DefaultRunContext;
import io.kestra.core.runners.FilesService;
import io.kestra.core.runners.RunContext;
import io.kestra.core.utils.Rethrow;
import io.swagger.v3.oas.annotations.media.Schema;
import jakarta.annotation.Nullable;
import jakarta.validation.constraints.NotNull;
import lombok.*;
import lombok.experimental.SuperBuilder;
import lombok.extern.jackson.Jacksonized;
import org.apache.commons.io.FileUtils;
import org.eclipse.jgit.api.AddCommand;
import org.eclipse.jgit.api.Git;
import org.eclipse.jgit.api.ListBranchCommand;
import org.eclipse.jgit.api.RmCommand;
import org.eclipse.jgit.api.errors.EmptyCommitException;
import org.eclipse.jgit.lib.ObjectId;
import org.eclipse.jgit.lib.PersonIdent;
import org.slf4j.Logger;

import java.io.File;
import java.io.InputStream;
import java.nio.charset.StandardCharsets;
import java.nio.file.Path;
import java.util.*;

import static io.kestra.core.utils.Rethrow.throwConsumer;
import static org.eclipse.jgit.lib.Constants.R_HEADS;

@SuperBuilder(toBuilder = true)
@ToString
@EqualsAndHashCode
@Getter
@NoArgsConstructor
@Schema(
    title = "Commit and push files to a Git repository.",
    description = """
        Replaced by [PushFlows](https://kestra.io/plugins/plugin-git/tasks/io.kestra.plugin.git.pushflows) and [PushNamespaceFiles](https://kestra.io/plugins/plugin-git/tasks/io.kestra.plugin.git.pushnamespacefiles) for flow and namespace files push scenario. You can add `inputFiles` to be committed and pushed. Furthermore, you can use this task in combination with the `Clone` task so that you can first clone the repository, then add or modify files and push to Git afterwards. " +
        "Check the examples below as well as the [Version Control with Git](https://kestra.io/docs/developer-guide/git) documentation for more information. Git does not guarantee the order of push operations to a remote repository, which can lead to potential conflicts when multiple users or flows attempt to push changes simultaneously. 
        To minimize the risk of data loss and merge conflicts, it is strongly recommended to use sequential workflows or push changes to separate branches."""
)
@Plugin(
    examples = {
        @Example(
            title = "Push flows and namespace files to a Git repository every 15 minutes.",
            full = true,
            code = """
                id: push_to_git
                namespace: company.team

                tasks:
                  - id: commit_and_push
                    type: io.kestra.plugin.git.Push
                    namespaceFiles:
                      enabled: true
                    flows:
                      enabled: true
                    url: https://github.com/kestra-io/scripts
                    branch: kestra
                    username: git_username
                    password: "{{ secret('GITHUB_ACCESS_TOKEN') }}"
                    commitMessage: "add flows and scripts {{ now() }}"

                triggers:
                  - id: schedule_push
                    type: io.kestra.plugin.core.trigger.Schedule
                    cron: "*/15 * * * *"
                """
        ),
        @Example(
            title = "Clone the main branch, generate a file in a script, and then push that new file to Git. " +
                "Since we're in a working directory with a `.git` directory, you don't need to specify the URL in the Push task. " +
                "However, the Git credentials always need to be explicitly provided on both Clone and Push tasks (unless using task defaults).",
            full = true,
            code = """
                id: push_new_file_to_git
                namespace: company.team

                inputs:
                  - id: commit_message
                    type: STRING
                    defaults: add a new file to Git

                tasks:
                  - id: wdir
                    type: io.kestra.plugin.core.flow.WorkingDirectory
                    tasks:
                      - id: clone
                        type: io.kestra.plugin.git.Clone
                        branch: main
                        url: https://github.com/kestra-io/scripts
                      - id: generate_data
                        type: io.kestra.plugin.scripts.python.Commands
                        docker:
                          image: ghcr.io/kestra-io/pydata:latest
                        commands:
                          - python generate_data/generate_orders.py
                      - id: push
                        type: io.kestra.plugin.git.Push
                        username: git_username
                        password: myPAT
                        branch: feature_branch
                        inputFiles:
                          to_commit/avg_order.txt: "{{ outputs.generate_data.vars.average_order }}"
                        addFilesPattern:
                          - to_commit
                        commitMessage: "{{ inputs.commit_message }}"
                """
        )
    }
)
public class Push extends AbstractCloningTask implements RunnableTask<Push.Output>, NamespaceFilesInterface, InputFilesInterface {
    @Schema(
        title = "The optional directory associated with the clone operation.",
        description = "If the directory isn't set, the current directory will be used."
    )
    private Property<String> directory;

    @Schema(
        title = "The branch to which files should be committed and pushed.",
        description = "If the branch doesn't exist yet, it will be created."
    )
    @NotNull
    private Property<String> branch;

    @Schema(
        title = "Commit message."
    )
    @NotNull
    private Property<String> commitMessage;

    private NamespaceFiles namespaceFiles;

    @Schema(
        title = "Whether to push flows from the current namespace to Git."
    )
    @PluginProperty
    @Builder.Default
    private FlowFiles flows = FlowFiles.builder().build();

    private Object inputFiles;

    @Schema(
        title = "Patterns of files to add to the commit. Default is `.` which means all files.",
        description = "A directory name (e.g. `dir` to add `dir/file1` and `dir/file2`) can also be given to add all files in the directory, recursively. File globs (e.g. `*.py`) are not yet supported."
    )
    @Builder.Default
    private Property<List<String>> addFilesPattern = Property.of(List.of("."));

    @Schema(title = "Commit author.")
    @PluginProperty
    private Author author;

    private boolean branchExists(RunContext runContext, String branch) throws Exception {
        if (this.url == null) {
            try (Git git = Git.open(runContext.workingDir().resolve(Path.of(runContext.render(this.directory).as(String.class).orElse(null))).toFile())) {
                return git.branchList().setListMode(ListBranchCommand.ListMode.REMOTE).call().stream()
                    .anyMatch(ref -> ref.getName().equals(R_HEADS + branch));
            }
        }

        return authentified(Git.lsRemoteRepository().setRemote(runContext.render(url).as(String.class).orElse(null)), runContext)
            .callAsMap()
            .containsKey(R_HEADS + branch);
    }

    @Override
    public Output run(RunContext runContext) throws Exception {
        Logger logger = runContext.logger();

        Path basePath = runContext.workingDir().path();
        if (this.directory != null) {
            basePath = runContext.workingDir().resolve(Path.of(runContext.render(this.directory).as(String.class).orElseThrow()));
        }

        String branch = runContext.render(this.branch).as(String.class).orElse(null);
        if (this.url != null) {
            boolean branchExists = branchExists(runContext, branch);

            Clone cloneHead = Clone.builder()
                .depth(1)
                .url(this.url)
                .directory(this.directory)
                .username(this.username)
                .password(this.password)
                .privateKey(this.privateKey)
                .passphrase(this.passphrase)
                .cloneSubmodules(this.cloneSubmodules)
                .build();

            if (branchExists) {
                cloneHead.toBuilder()
                    .branch(Property.of(branch))
                    .build()
                    .run(runContext);
            } else {
                logger.info("Branch {} does not exist, creating it", branch);

                cloneHead.run(runContext);
            }
        }

        Git git = Git.open(basePath.toFile());

        if (Optional.ofNullable(git.getRepository().getBranch()).map(b -> !b.equals(branch)).orElse(true)) {
            git.checkout()
                .setName(branch)
                .setCreateBranch(true)
                .call();
        }

        if (this.url != null) {
            RmCommand rm = git.rm();
            List<String> previouslyTrackedRelativeFilePaths = Optional.ofNullable(basePath.toFile().listFiles()).stream().flatMap(Arrays::stream)
                .filter(file -> !file.isDirectory() || !file.getName().equals(".git"))
                .map(File::toPath)
                .map(basePath::relativize)
                .map(Path::toString)
                .toList();

            if (!previouslyTrackedRelativeFilePaths.isEmpty()) {
                previouslyTrackedRelativeFilePaths.forEach(rm::addFilepattern);
                rm.call();
            }
        }

        if (this.inputFiles != null) {
            FilesService.inputFiles(runContext, this.inputFiles);
        }

<<<<<<< HEAD
        if (this.namespaceFiles != null && Boolean.TRUE.equals(this.namespaceFiles.getEnabled())) {
=======
        if (this.namespaceFiles != null && runContext.render(this.namespaceFiles.getEnabled()).as(Boolean.class).orElse(true)) {
>>>>>>> 08e40566
            runContext.storage()
                .namespace()
                .findAllFilesMatching(
                    runContext.render(this.namespaceFiles.getInclude()).asList(String.class),
                    runContext.render(this.namespaceFiles.getExclude()).asList(String.class)
                )
                .forEach(Rethrow.throwConsumer(namespaceFile -> {
                    InputStream content = runContext.storage().getFile(namespaceFile.uri());
                    runContext.workingDir().putFile(Path.of(namespaceFile.path()), content);
                }));
        }

        if (Boolean.TRUE.equals(runContext.render(this.flows.enabled).as(Boolean.class).orElse(true))) {

            Map<String, String> flowProps = Optional.ofNullable((Map<String, String>) runContext.getVariables().get("flow")).orElse(Collections.emptyMap());
            String tenantId = flowProps.get("tenantId");
            String namespace = flowProps.get("namespace");

            FlowRepositoryInterface flowRepository = ((DefaultRunContext)runContext).getApplicationContext().getBean(FlowRepositoryInterface.class);

            List<FlowWithSource> flows;
            if (Boolean.TRUE.equals(runContext.render(this.flows.childNamespaces).as(Boolean.class).orElse(true))) {
                flows = flowRepository.findWithSource(null, tenantId, null, namespace, null);
            } else {
                flows = flowRepository.findByNamespaceWithSource(tenantId, namespace);
            }

            Path flowsDirectory = this.flows.gitDirectory == null
                ? basePath
                : basePath.resolve(runContext.render(this.flows.gitDirectory).as(String.class).orElse(null));

            // Create flow directory if it doesn't exist
            flowsDirectory.toFile().mkdirs();

            flows.forEach(throwConsumer(flowWithSource -> FileUtils.writeStringToFile(
                flowsDirectory.resolve(flowWithSource.getNamespace() + "." + flowWithSource.getId() + ".yml").toFile(),
                flowWithSource.getSource(),
                StandardCharsets.UTF_8
            )));
        }

        logger.info(
            "Pushing to {}/tree/{}",
            git.getRepository().getConfig().getString("remote", "origin", "url"),
            git.getRepository().getBranch()
        );

        AddCommand add = git.add();
        runContext.render(this.addFilesPattern).asList(String.class).forEach(add::addFilepattern);
        add.call();

        ObjectId commitId = null;
        try {
            commitId = git.commit()
                .setAllowEmpty(false)
                .setMessage(runContext.render(this.commitMessage).as(String.class).orElse(null))
                .setAuthor(author(runContext))
                .call()
                .getId();
            authentified(git.push(), runContext).call();
        } catch (EmptyCommitException e) {
            logger.info("No changes to commit. Skipping push.");
        }

        git.close();

        return Output.builder()
            .commitId(
                Optional.ofNullable(commitId)
                    .map(ObjectId::getName)
                    .orElse(null)
            ).build();
    }

    private PersonIdent author(RunContext runContext) throws IllegalVariableEvaluationException {
        if (this.author == null) {
            return null;
        }
        if (this.author.email != null && this.author.name != null) {
            return new PersonIdent(
                runContext.render(this.author.name).as(String.class).orElseThrow(),
                runContext.render(this.author.email).as(String.class).orElseThrow()
            );
        }
        if (this.author.email != null && this.username != null) {
            return new PersonIdent(
                runContext.render(this.username).as(String.class).orElseThrow(),
                runContext.render(this.author.email).as(String.class).orElseThrow()
            );
        }

        return null;
    }

    @Builder
    @Getter
    public static class Output implements io.kestra.core.models.tasks.Output {
        @Schema(
            title = "ID of the commit pushed."
        )
        @Nullable
        private final String commitId;
    }

    @Builder
    @Getter
    @NoArgsConstructor
    @AllArgsConstructor
    @Jacksonized
    public static class FlowFiles {
        @Schema(
            title = "Whether to push flows as YAML files to Git."
        )
        @Builder.Default
        @JsonInclude(JsonInclude.Include.NON_NULL)
        private Property<Boolean> enabled = Property.of(true);

        @Schema(
            title = "Whether flows from child namespaces should be included."
        )
        @Builder.Default
        @JsonInclude(JsonInclude.Include.NON_NULL)
        private Property<Boolean> childNamespaces = Property.of(true);

        @Schema(
            title = "To which directory flows should be pushed (relative to `directory`)."
        )
        @Builder.Default
        private Property<String> gitDirectory = Property.of("_flows");
    }

    @Builder
    @Getter
    public static class Author {
        @Schema(title = "The commit author name, if null the username will be used instead")
        private Property<String> name;

        @Schema(title = "The commit author email, if null no author will be set on this commit")
        private Property<String> email;
    }
}<|MERGE_RESOLUTION|>--- conflicted
+++ resolved
@@ -242,11 +242,7 @@
             FilesService.inputFiles(runContext, this.inputFiles);
         }
 
-<<<<<<< HEAD
-        if (this.namespaceFiles != null && Boolean.TRUE.equals(this.namespaceFiles.getEnabled())) {
-=======
-        if (this.namespaceFiles != null && runContext.render(this.namespaceFiles.getEnabled()).as(Boolean.class).orElse(true)) {
->>>>>>> 08e40566
+        if (this.namespaceFiles != null && Boolean.TRUE.equals(runContext.render(this.namespaceFiles.getEnabled()).as(Boolean.class).orElse(true))) {
             runContext.storage()
                 .namespace()
                 .findAllFilesMatching(
